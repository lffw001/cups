dnl
dnl Directory stuff for CUPS.
dnl
dnl Copyright © 2021-2023 by OpenPrinting.
dnl Copyright © 2007-2017 by Apple Inc.
dnl Copyright © 1997-2007 by Easy Software Products, all rights reserved.
dnl
dnl Licensed under Apache License v2.0.  See the file "LICENSE" for more information.
dnl

AC_PREFIX_DEFAULT(/)

dnl Fix "prefix" variable if it hasn't been specified...
AS_IF([test "$prefix" = "NONE"], [
    prefix="/"
])

dnl Fix "exec_prefix" variable if it hasn't been specified...
AS_IF([test "$exec_prefix" = "NONE"], [
    AS_IF([test "$prefix" = "/"], [
	exec_prefix="/usr"
    ], [
	exec_prefix="$prefix"
    ])
])

dnl Fix "bindir" variable...
AS_IF([test "$bindir" = "\${exec_prefix}/bin"], [
    bindir="$exec_prefix/bin"
])

AC_DEFINE_UNQUOTED([CUPS_BINDIR], ["$bindir"], [Location of CUPS user programs.])

dnl Fix "sbindir" variable...
AS_IF([test "$sbindir" = "\${exec_prefix}/sbin"], [
    sbindir="$exec_prefix/sbin"
])

AC_DEFINE_UNQUOTED([CUPS_SBINDIR], ["$sbindir"], [Location of CUPS admin programs.])

dnl Fix "datarootdir" variable if it hasn't been specified...
AS_IF([test "$datarootdir" = "\${prefix}/share"], [
    AS_IF([test "$prefix" = "/"], [
	datarootdir="/usr/share"
    ], [
	datarootdir="$prefix/share"
    ])
])

dnl Fix "datadir" variable if it hasn't been specified...
AS_IF([test "$datadir" = "\${prefix}/share"], [
    AS_IF([test "$prefix" = "/"], [
	datadir="/usr/share"
    ], [
	datadir="$prefix/share"
    ])
], [test "$datadir" = "\${datarootdir}"], [
    datadir="$datarootdir"
])

dnl Fix "includedir" variable if it hasn't been specified...
AS_IF([test "$includedir" = "\${prefix}/include" -a "$prefix" = "/"], [
    includedir="/usr/include"
])
AS_IF([test "$includedir" != "/usr/include"], [
    PKGCONFIG_CFLAGS="$PKGCONFIG_CFLAGS -I$includedir"
])

dnl Fix "localstatedir" variable if it hasn't been specified...
AS_IF([test "$localstatedir" = "\${prefix}/var"], [
    AS_IF([test "$prefix" = "/"], [
	AS_IF([test "$host_os_name" = darwin], [
	    localstatedir="/private/var"
	], [
	    localstatedir="/var"
	])
    ], [
	localstatedir="$prefix/var"
    ])
])

dnl Fix "sysconfdir" variable if it hasn't been specified...
AS_IF([test "$sysconfdir" = "\${prefix}/etc"], [
    AS_IF([test "$prefix" = "/"], [
	AS_IF([test "$host_os_name" = darwin], [
	    sysconfdir="/private/etc"
	], [
	    sysconfdir="/etc"
	])
    ], [
	sysconfdir="$prefix/etc"
    ])
])

dnl Fix "libdir" variable...
AS_IF([test "$libdir" = "\${exec_prefix}/lib"], [
    AS_CASE(["$host_os_name"], [linux*], [
	AS_IF([test -d /usr/lib64 -a ! -d /usr/lib64/fakeroot], [
	    libdir="$exec_prefix/lib64"
	], [
	    libdir="$exec_prefix/lib"
	])
    ], [*], [
	libdir="$exec_prefix/lib"
    ])
])
AS_IF([test "$libdir" = "/usr/lib"], [
    PKGCONFIG_LIBS="-lcups"
], [
    PKGCONFIG_LIBS="-L$libdir -lcups"
])

dnl Setup default locations...
# Cache data...
AC_ARG_WITH([cachedir], AS_HELP_STRING([--with-cachedir], [set path for cache files]), [
    cachedir="$withval"
], [
    cachedir=""
])

AS_IF([test x$cachedir = x], [
    AS_IF([test "x$host_os_name" = xdarwin], [
	CUPS_CACHEDIR="$localstatedir/spool/cups/cache"
    ], [
	CUPS_CACHEDIR="$localstatedir/cache/cups"
    ])
], [
    CUPS_CACHEDIR="$cachedir"
])
AC_DEFINE_UNQUOTED([CUPS_CACHEDIR], ["$CUPS_CACHEDIR"], [Location of cache files.])
AC_SUBST([CUPS_CACHEDIR])

# Data files
CUPS_DATADIR="$datadir/cups"
AC_DEFINE_UNQUOTED([CUPS_DATADIR], ["$datadir/cups"], [Location of data files.])
AC_SUBST([CUPS_DATADIR])

# Icon directory
AC_ARG_WITH([icondir], AS_HELP_STRING([--with-icondir], [set path for application icons]), [
    icondir="$withval"
], [
    icondir=""
])

AS_IF([test "x$icondir" = x], [
    ICONDIR="/usr/share/icons"
], [
    ICONDIR="$icondir"
])

AC_SUBST([ICONDIR])

# Menu directory
AC_ARG_WITH([menudir], AS_HELP_STRING([--with-menudir], [set path for application menus]), [
    menudir="$withval"
], [
    menudir=""
])

AS_IF([test "x$menudir" = x], [
    MENUDIR="/usr/share/applications"
], [
    MENUDIR="$menudir"
])

AC_SUBST([MENUDIR])

# Documentation files
AC_ARG_WITH([docdir], AS_HELP_STRING([--with-docdir], [set path for documentation]), [
    docdir="$withval"
], [
    docdir=""
])

AS_IF([test x$docdir = x], [
    CUPS_DOCROOT="$datadir/doc/cups"
    docdir="$datadir/doc/cups"
], [
    CUPS_DOCROOT="$docdir"
])

AC_DEFINE_UNQUOTED([CUPS_DOCROOT], ["$docdir"], [Location of documentation files.])
AC_SUBST([CUPS_DOCROOT])

# Locale data
AS_IF([test "$localedir" = "\${datarootdir}/locale"], [
    AS_CASE(["$host_os_name"], [linux* | gnu* | *bsd* | darwin* | solaris*], [
	CUPS_LOCALEDIR="$datarootdir/locale"
    ], [*], [
	# This is the standard System V location...
	CUPS_LOCALEDIR="$exec_prefix/lib/locale"
    ])
], [
    CUPS_LOCALEDIR="$localedir"
])

AC_DEFINE_UNQUOTED([CUPS_LOCALEDIR], ["$CUPS_LOCALEDIR"], [Location of localization files.])
AC_SUBST([CUPS_LOCALEDIR])


# cups.pc file...
AC_ARG_WITH([pkgconfpath], AS_HELP_STRING([--with-pkgconfpath], [set path for cups.pc file]), [
    pkgconfpath="$withval"
], [
    pkgconfpath=""
])

AS_IF([test x$pkgconfpath = x], [
    CUPS_PKGCONFPATH="$exec_prefix/lib/pkgconfig"
], [
    CUPS_PKGCONFPATH="$pkgconfpath"
])
AC_DEFINE_UNQUOTED([CUPS_PKGCONFPATH], ["$CUPS_PKGCONFPATH"], [Location of cups.pc file.])
AC_SUBST([CUPS_PKGCONFPATH])



# Log files...
AC_ARG_WITH([logdir], AS_HELP_STRING([--with-logdir], [set path for log files]), [
    logdir="$withval"
], [
    logdir=""
])

AS_IF([test x$logdir = x], [
    CUPS_LOGDIR="$localstatedir/log/cups"
], [
    CUPS_LOGDIR="$logdir"
])
AC_DEFINE_UNQUOTED([CUPS_LOGDIR], ["$CUPS_LOGDIR"], [Location of log files.])
AC_SUBST([CUPS_LOGDIR])

# Longer-term spool data
CUPS_REQUESTS="$localstatedir/spool/cups"
AC_DEFINE_UNQUOTED([CUPS_REQUESTS], ["$localstatedir/spool/cups"], [Location of spool directory.])
AC_SUBST([CUPS_REQUESTS])

# Server executables...
AS_CASE(["$host_os_name"], [*-gnu], [
    # GNUs
    INSTALL_SYSV="install-sysv"
    CUPS_SERVERBIN="$exec_prefix/lib/cups"
], [*bsd* | darwin*], [
    # *BSD and Darwin (macOS)
    INSTALL_SYSV=""
    CUPS_SERVERBIN="$exec_prefix/libexec/cups"
], [*], [
    # All others
    INSTALL_SYSV="install-sysv"
    CUPS_SERVERBIN="$exec_prefix/lib/cups"
])

AC_DEFINE_UNQUOTED([CUPS_SERVERBIN], ["$CUPS_SERVERBIN"], [Location of server programs.])
AC_SUBST([CUPS_SERVERBIN])
AC_SUBST([INSTALL_SYSV])

# Configuration files
CUPS_SERVERROOT="$sysconfdir/cups"
AC_DEFINE_UNQUOTED([CUPS_SERVERROOT], ["$sysconfdir/cups"], [Location of server configuration files.])
AC_SUBST([CUPS_SERVERROOT])

# Transient run-time state
AC_ARG_WITH([rundir], AS_HELP_STRING([--with-rundir], [set transient run-time state directory]), [
    CUPS_STATEDIR="$withval"
], [
    AS_CASE(["$host_os_name"], [darwin*], [
	# Darwin (macOS)
	CUPS_STATEDIR="$CUPS_SERVERROOT"
<<<<<<< HEAD
    ], [sun* | solaris*], [
	AS_IF([test -d /system/volatile], [
	     CUPS_STATEDIR="/system/volatile/cups"
	])
=======
    ], [solaris*], [
	CUPS_STATEDIR="/system/volatile/cups"
>>>>>>> 19e03f54
    ], [*], [
	# All others
	CUPS_STATEDIR="$localstatedir/run/cups"
    ])
])
AC_DEFINE_UNQUOTED([CUPS_STATEDIR], ["$CUPS_STATEDIR"], [Location of transient state files.])
AC_SUBST([CUPS_STATEDIR])<|MERGE_RESOLUTION|>--- conflicted
+++ resolved
@@ -266,15 +266,12 @@
     AS_CASE(["$host_os_name"], [darwin*], [
 	# Darwin (macOS)
 	CUPS_STATEDIR="$CUPS_SERVERROOT"
-<<<<<<< HEAD
-    ], [sun* | solaris*], [
+    ], [sunos* | solaris*], [
 	AS_IF([test -d /system/volatile], [
 	     CUPS_STATEDIR="/system/volatile/cups"
-	])
-=======
-    ], [solaris*], [
-	CUPS_STATEDIR="/system/volatile/cups"
->>>>>>> 19e03f54
+	], [
+	     CUPS_STATEDIR="$localstatedir/run/cups"
+	])
     ], [*], [
 	# All others
 	CUPS_STATEDIR="$localstatedir/run/cups"
